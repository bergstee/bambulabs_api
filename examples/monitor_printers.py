--- conflicted
+++ resolved
@@ -171,554 +171,6 @@
                 return False
                 
             except Exception as e:
-<<<<<<< HEAD
-                error_msg = f"Error initializing or starting MQTT for {name}"
-                console.print(f"[bold red]{error_msg}:[/bold red] {e}")
-                logging.exception(error_msg) # Log exception with traceback
-                # Ensure partial connections are cleaned up if init fails mid-way
-                if 'printer_client' in locals() and printer_client and hasattr(printer_client, 'mqtt_client') and printer_client.mqtt_client.is_connected():
-                     try:
-                         printer_client.mqtt_stop()
-                     except Exception: pass # Ignore errors during cleanup
-
-
-        if not active_printers:
-            console.print("[bold red]No printers could be successfully initialized and connected via MQTT. Exiting.[/]")
-            sys.exit(0)
-
-# --- Initialization for Unreachable Printer Retry Logic ---
-        unreachable_printers = [] # List to hold (printer_id, name, ip, serial, access_code) tuples
-        RETRY_INTERVAL_SECONDS = 300 # Check every 5 minutes
-        last_retry_attempt_time = 0 # Initialize to ensure first check runs if needed
-        console.print("\n[bold cyan]--- Starting Continuous Monitoring Loop (Press Ctrl+C to stop) ---[/]")
-
-        # --- Continuous Monitoring Loop ---
-        while True:
-            console.print("-" * 40, style="dim") # Separator for each monitoring cycle
-            # --- Function to Update Printers Table ---
-            # Added p_percentage parameter
-            def update_printer_table(p_id, p_status, p_remaining_time_min, p_gcode_file, p_percentage):
-                update_cur = None
-                try:
-                    now = datetime.datetime.now()
-                    update_cur = db_conn.cursor()
-
-                    # Convert remaining time (minutes) to seconds for DB (integer column)
-                    remaining_seconds = None
-                    if isinstance(p_remaining_time_min, (int, float)) and p_remaining_time_min >= 0:
-                        remaining_seconds = int(p_remaining_time_min * 60)
-
-                    # Convert percentage to float or None
-                    progress_float = None
-                    if isinstance(p_percentage, (int, float)) and 0 <= p_percentage <= 100:
-                        progress_float = float(p_percentage)
-
-                    # Update printers table
-                    update_sql = """
-                        UPDATE printers
-                        SET last_poll_status = %s,
-                            last_polled_at = %s,
-                            remaining_time = %s,
-                            current_print_job = %s,
-                            Print_Progress = %s -- Added progress update
-                        WHERE printer_id = %s;
-                    """
-                    update_cur.execute(update_sql, (p_status, now, remaining_seconds, p_gcode_file, progress_float, p_id))
-                    db_conn.commit()
-                    # console.print(f"  Printers table updated for printer ID {p_id}") # Optional
-
-                except Exception as db_update_e:
-                    error_msg = f"Error updating printers table for printer ID {p_id}"
-                    console.print(f"  [red]{error_msg}:[/red] {db_update_e}")
-                    logging.exception(error_msg) # Log exception with traceback
-                    if db_conn: db_conn.rollback()
-                finally:
-                    if update_cur: update_cur.close()
-            # --- End Function to Update Printers Table ---
-
-            # --- Function to Update Filament Information ---
-            def update_filament_table(p_id, p_current_filament_info, p_ams_filament_info):
-                filament_cur = None
-                try:
-                    now = datetime.datetime.now()
-                    filament_cur = db_conn.cursor()
-                    
-                    # Get the printer's AMS count to determine which filament records to store
-                    filament_cur.execute("""
-                        SELECT ams_count FROM printers WHERE printer_id = %s
-                    """, (p_id,))
-                    result = filament_cur.fetchone()
-                    ams_count = result[0] if result else 0
-                    
-                    # Check if we have any filament data to process
-                    # For P1 series, don't delete existing data if no filament info is received
-                    has_filament_data = False
-                    if ams_count == 0:
-                        # For non-AMS printers, check if we have current filament info
-                        has_filament_data = p_current_filament_info is not None
-                    else:
-                        # For AMS printers, check if we have AMS filament info
-                        has_filament_data = p_ams_filament_info is not None and len(p_ams_filament_info) > 0
-                    
-                    # Only proceed if we have filament data to process
-                    if not has_filament_data:
-                        # console.print(f"  No filament data received for printer ID {p_id}, skipping update") # Optional
-                        return
-                    
-                    # Delete existing records and recreate to ensure clean state
-                    # This prevents duplicate records and ensures we only have current data
-                    filament_cur.execute("""
-                        DELETE FROM printer_filaments WHERE printer_id = %s
-                    """, (p_id,))
-                    
-                    # Store filament records based on AMS count
-                    if ams_count == 0:
-                        # Printer has no AMS - store only external spool (tray_id = NULL)
-                        if p_current_filament_info:
-                            db_info = p_current_filament_info.get('db_info')
-                            
-                            # Prepare filament data
-                            filament_data = {
-                                'filament_id': p_current_filament_info.get('tray_info_idx'),
-                                'filament_name': db_info.get('db_name') if db_info else None,
-                                'filament_type': p_current_filament_info.get('type'),
-                                'filament_color': p_current_filament_info.get('color'),
-                                'filament_vendor': db_info.get('db_vendor') if db_info else p_current_filament_info.get('brand'),
-                                'temp_min': db_info.get('db_temp_min') if db_info else p_current_filament_info.get('temp_min'),
-                                'temp_max': db_info.get('db_temp_max') if db_info else p_current_filament_info.get('temp_max'),
-                                'bed_temp': db_info.get('db_bed_temp') if db_info else p_current_filament_info.get('bed_temp'),
-                                'weight': p_current_filament_info.get('weight'),
-                                'cost': db_info.get('db_cost') if db_info else None,
-                                'density': db_info.get('db_density') if db_info else None,
-                                'diameter': db_info.get('db_diameter') if db_info else p_current_filament_info.get('diameter'),
-                                'tray_uuid': p_current_filament_info.get('tray_uuid')
-                            }
-                            
-                            # Insert external spool filament (ams_id and tray_id are NULL)
-                            filament_cur.execute("""
-                                INSERT INTO printer_filaments (
-                                    printer_id, ams_id, tray_id, filament_id, filament_name, filament_type,
-                                    filament_color, filament_vendor, temp_min, temp_max, bed_temp,
-                                    weight, cost, density, diameter, tray_uuid, is_active, detected_at, updated_at
-                                ) VALUES (
-                                    %s, NULL, NULL, %s, %s, %s, %s, %s, %s, %s, %s, %s, %s, %s, %s, %s, TRUE, %s, %s
-                                )
-                            """, (
-                                p_id, filament_data['filament_id'], filament_data['filament_name'],
-                                filament_data['filament_type'], filament_data['filament_color'],
-                                filament_data['filament_vendor'], filament_data['temp_min'],
-                                filament_data['temp_max'], filament_data['bed_temp'],
-                                filament_data['weight'], filament_data['cost'],
-                                filament_data['density'], filament_data['diameter'],
-                                filament_data['tray_uuid'], now, now
-                            ))
-                    
-                    else:
-                        # Printer has AMS units - store exactly 4 records per AMS unit
-                        for ams_id in range(ams_count):
-                            # Create a map of existing tray data for this AMS
-                            existing_trays = {}
-                            if p_ams_filament_info:
-                                for ams in p_ams_filament_info:
-                                    if ams['ams_id'] == ams_id:
-                                        for tray in ams['trays']:
-                                            existing_trays[tray['tray_id']] = tray
-                                        break
-                            
-                            # Insert records for all 4 tray positions (0-3)
-                            for tray_id in range(4):
-                                if tray_id in existing_trays:
-                                    # Use actual tray data
-                                    tray = existing_trays[tray_id]
-                                    db_info = tray.get('db_info')
-                                    
-                                    # Prepare tray data
-                                    tray_data = {
-                                        'filament_id': tray.get('tray_info_idx'),
-                                        'filament_name': db_info.get('db_name') if db_info else None,
-                                        'filament_type': tray.get('type'),
-                                        'filament_color': tray.get('color')[:-2] if (tray.get('color') and len(tray.get('color')) == 8 and tray.get('color').endswith('FF')) else tray.get('color'),
-                                        'filament_vendor': db_info.get('db_vendor') if db_info else tray.get('brand'),
-                                        'temp_min': db_info.get('db_temp_min') if db_info else tray.get('temp_min'),
-                                        'temp_max': db_info.get('db_temp_max') if db_info else tray.get('temp_max'),
-                                        'bed_temp': db_info.get('db_bed_temp') if db_info else tray.get('bed_temp'),
-                                        'weight': tray.get('weight'),
-                                        'cost': db_info.get('db_cost') if db_info else None,
-                                        'density': db_info.get('db_density') if db_info else None,
-                                        'diameter': db_info.get('db_diameter') if db_info else tray.get('diameter'),
-                                        'tray_uuid': tray.get('uuid')
-                                    }
-                                    
-                                    # Determine if this is the currently active filament
-                                    is_active = (p_current_filament_info and
-                                                p_current_filament_info.get('tray_info_idx') == tray_data['filament_id'])
-                                else:
-                                    # Create NULL record for missing/empty tray
-                                    tray_data = {
-                                        'filament_id': None,
-                                        'filament_name': None,
-                                        'filament_type': None,
-                                        'filament_color': None,
-                                        'filament_vendor': None,
-                                        'temp_min': None,
-                                        'temp_max': None,
-                                        'bed_temp': None,
-                                        'weight': None,
-                                        'cost': None,
-                                        'density': None,
-                                        'diameter': None,
-                                        'tray_uuid': None
-                                    }
-                                    is_active = False
-                                
-                                # Insert AMS tray filament (actual data or NULL placeholder)
-                                filament_cur.execute("""
-                                    INSERT INTO printer_filaments (
-                                        printer_id, ams_id, tray_id, filament_id, filament_name, filament_type,
-                                        filament_color, filament_vendor, temp_min, temp_max, bed_temp,
-                                        weight, cost, density, diameter, tray_uuid, is_active, detected_at, updated_at
-                                    ) VALUES (
-                                        %s, %s, %s, %s, %s, %s, %s, %s, %s, %s, %s, %s, %s, %s, %s, %s, %s, %s, %s
-                                    )
-                                """, (
-                                    p_id, ams_id, tray_id, tray_data['filament_id'],
-                                    tray_data['filament_name'], tray_data['filament_type'],
-                                    tray_data['filament_color'], tray_data['filament_vendor'],
-                                    tray_data['temp_min'], tray_data['temp_max'], tray_data['bed_temp'],
-                                    tray_data['weight'], tray_data['cost'], tray_data['density'],
-                                    tray_data['diameter'], tray_data['tray_uuid'], is_active, now, now
-                                ))
-                    
-                    db_conn.commit()
-                    # console.print(f"  Filament information updated for printer ID {p_id} (AMS count: {ams_count})") # Optional
-                    
-                except Exception as filament_update_e:
-                    error_msg = f"Error updating filament information for printer ID {p_id}"
-                    console.print(f"  [red]{error_msg}:[/red] {filament_update_e}")
-                    logging.exception(error_msg)
-                    if db_conn: db_conn.rollback()
-                finally:
-                    if filament_cur: filament_cur.close()
-            # --- End Function to Update Filament Information ---
-
-            # --- Function to Log Status Periodically ---
-            LOG_INTERVAL_SECONDS = 300 # 5 minutes
-            def log_status_periodically(printer_info_dict, p_status):
-                log_cur = None
-                p_id = printer_info_dict["id"]
-                last_log_time = printer_info_dict.get("last_log_timestamp", 0)
-                current_time = time.time()
-
-                if current_time - last_log_time >= LOG_INTERVAL_SECONDS:
-                    try:
-                        now_dt = datetime.datetime.now()
-                        log_cur = db_conn.cursor()
-                        log_sql = """
-                            INSERT INTO printer_status_logs (printer_id, status, logged_at)
-                            VALUES (%s, %s, %s);
-                        """
-                        log_cur.execute(log_sql, (p_id, p_status, now_dt))
-                        db_conn.commit()
-                        printer_info_dict["last_log_timestamp"] = current_time # Update last log time
-                        # console.print(f"  Status logged for printer ID {p_id}") # Optional
-                    except Exception as db_log_e:
-                        error_msg = f"Error inserting status log for printer ID {p_id}"
-                        console.print(f"  [red]{error_msg}:[/red] {db_log_e}")
-                        logging.exception(error_msg) # Log exception with traceback
-                        if db_conn: db_conn.rollback()
-                    finally:
-                        if log_cur: log_cur.close()
-            # --- End Function to Log Status Periodically ---
-
-            # --- Function to Log Job Filament Information ---
-            def log_job_filament(job_history_id, p_id, current_filament_info):
-                """Store filament information used for this print job"""
-                if not current_filament_info or not job_history_id:
-                    return
-
-                filament_cur = None
-                try:
-                    filament_cur = db_conn.cursor()
-
-                    db_info = current_filament_info.get('db_info', {}) or {}
-
-                    insert_sql = """
-                        INSERT INTO printer_job_filaments (
-                            job_history_id, printer_id, filament_id, tray_uuid,
-                            filament_name, filament_type, filament_color,
-                            filament_vendor, temp_min, temp_max, bed_temp,
-                            weight, cost, density, diameter
-                        ) VALUES (
-                            %s, %s, %s, %s, %s, %s, %s, %s, %s, %s, %s, %s, %s, %s, %s
-                        )
-                        ON CONFLICT (job_history_id) DO NOTHING;
-                    """
-
-                    filament_cur.execute(insert_sql, (
-                        job_history_id, p_id,
-                        current_filament_info.get('tray_info_idx'),
-                        current_filament_info.get('tray_uuid'),
-                        db_info.get('db_name') if db_info else None,
-                        current_filament_info.get('type'),
-                        current_filament_info.get('color'),
-                        db_info.get('db_vendor') if db_info else current_filament_info.get('brand'),
-                        current_filament_info.get('temp_min'),
-                        current_filament_info.get('temp_max'),
-                        current_filament_info.get('bed_temp'),
-                        current_filament_info.get('weight'),
-                        db_info.get('db_cost') if db_info else None,
-                        db_info.get('db_density') if db_info else None,
-                        db_info.get('db_diameter') if db_info else current_filament_info.get('diameter')
-                    ))
-
-                    db_conn.commit()
-
-                    # Build display string for confirmation
-                    filament_display = current_filament_info.get('type', 'Unknown')
-                    if current_filament_info.get('color'):
-                        filament_display += f" - {current_filament_info.get('color')}"
-                    if db_info and db_info.get('db_name'):
-                        filament_display += f" ({db_info.get('db_name')})"
-
-                    console.print(f"  [green]Filament data captured:[/green] {filament_display}")
-
-                except Exception as e:
-                    error_msg = f"Error logging filament for job {job_history_id}"
-                    console.print(f"  [red]{error_msg}:[/red] {e}")
-                    logging.exception(error_msg)
-                    if db_conn: db_conn.rollback()
-                finally:
-                    if filament_cur: filament_cur.close()
-            # --- End Function to Log Job Filament Information ---
-
-            # --- Job History Logging Function ---
-            # Added remaining_time_min and percentage parameters
-            def log_job_event(p_id, current_status, current_filename, prev_status, prev_filename, remaining_time_min, percentage, current_filament_info):
-                job_cur = None
-                try:
-                    now = datetime.datetime.now() # Time of detection
-                    job_cur = db_conn.cursor()
-                    is_running = current_status == "RUNNING"
-                    was_running = prev_status == "RUNNING"
-
-                    # --- Job Start Detection ---
-                    # Check: Was not running before, is running now, and has a valid filename
-                    if not was_running and is_running and current_filename:
-                        # console.print(f"  Detected potential Job Start: {current_filename}") # Less verbose
-
-                        # Check if an unfinished job with the same name already exists for this printer
-                        check_sql = """
-                            SELECT COUNT(*)
-                            FROM printer_job_history
-                            WHERE printer_id = %s
-                              AND filename = %s
-                              AND end_time IS NULL;
-                        """
-                        job_cur.execute(check_sql, (p_id, current_filename))
-                        existing_unfinished_count = job_cur.fetchone()[0]
-
-                        if existing_unfinished_count == 0:
-                            # console.print(f"  No existing unfinished job found. Logging new job start.") # Less verbose
-
-                            # --- Calculate Total Print Time Interval ---
-                            interval_string = None
-                            remaining_seconds = None # Need remaining seconds for start time calc
-                            if isinstance(remaining_time_min, (int, float)) and remaining_time_min >= 0:
-                                remaining_seconds = int(remaining_time_min * 60)
-                                # Estimate total time based on remaining and percentage
-                                if isinstance(percentage, (int, float)) and 0 < percentage < 100:
-                                    try:
-                                        # total = remaining * 100 / (100 - percentage)
-                                        # Use float division for accuracy
-                                        estimated_total_seconds = int(float(remaining_seconds) * 100.0 / (100.0 - float(percentage)))
-                                        interval_string = f"{estimated_total_seconds} seconds"
-                                    except ZeroDivisionError:
-                                        interval_string = f"{remaining_seconds} seconds" # Fallback
-                                    except Exception:
-                                        interval_string = f"{remaining_seconds} seconds" # Fallback
-                                else:
-                                     # If percentage is 0 or 100 or invalid, use remaining as total estimate
-                                     interval_string = f"{remaining_seconds} seconds"
-                                # console.print(f"  Calculated estimated total print time: {interval_string}") # Less verbose
-                            # else:
-                                # console.print(f"  Could not calculate estimated total print time (remaining_time_min: {remaining_time_min})") # Less verbose
-                            # --- End Calculate Total Print Time Interval ---
-
-
-                            # --- Estimate Actual Start Time ---
-                            actual_start_time = now # Default to detection time
-                            if isinstance(percentage, (int, float)) and 0 < percentage < 100 and remaining_seconds is not None:
-                                try:
-                                    # elapsed_seconds = (percentage * remaining_seconds) / (100 - percentage)
-                                    # Use float division for accuracy
-                                    elapsed_seconds = (float(percentage) * float(remaining_seconds)) / (100.0 - float(percentage))
-                                    actual_start_time = now - datetime.timedelta(seconds=elapsed_seconds)
-                                    # console.print(f"  Estimated actual start time: {actual_start_time.strftime('%Y-%m-%d %H:%M:%S')} (Detected: {now.strftime('%Y-%m-%d %H:%M:%S')})") # Less verbose
-                                except ZeroDivisionError:
-                                    # This case should be avoided by the 0 < percentage < 100 check, but handle defensively
-                                    console.print(f"  [yellow]Warning:[/yellow] Cannot estimate start time due to percentage calculation issue (percentage={percentage}). Using detection time.")
-                                except Exception as est_e:
-                                    console.print(f"  [yellow]Warning:[/yellow] Error estimating start time: {est_e}. Using detection time.")
-                            # else:
-                                # console.print(f"  Could not estimate actual start time (Percentage: {percentage}, Remaining Secs: {remaining_seconds}). Using detection time.") # Less verbose
-                            # --- End Estimate Actual Start Time ---
-
-
-                            start_sql = """
-                                INSERT INTO printer_job_history (printer_id, filename, start_time, status, total_print_time)
-                                VALUES (%s, %s, %s, %s, %s::interval) RETURNING id; -- Cast the string parameter to interval and return ID
-                            """
-                            # Pass the interval_string and actual_start_time to the parameters
-                            job_cur.execute(start_sql, (p_id, current_filename, actual_start_time, current_status, interval_string))
-                            # Fetch the returned job ID
-                            job_id = job_cur.fetchone()[0]
-                            db_conn.commit()
-                            console.print(f"  [green]Job history START logged:[/green] Printer ID {p_id}, File: [cyan]{current_filename}[/], Est. Start: {actual_start_time.strftime('%H:%M:%S')}, Job ID: {job_id}")
-
-                            # Store the current job ID in the printer_info_dict
-                            # Find the correct printer_info_dict in the active_printers list
-                            for printer in active_printers:
-                                if printer["id"] == p_id:
-                                    printer["current_job_id"] = job_id
-                                    break
-
-                            # Capture filament information for this job
-                            log_job_filament(job_id, p_id, current_filament_info)
-
-                        # else:
-                            # console.print(f"  Skipping job start log: Found {existing_unfinished_count} existing unfinished job(s) for printer ID {p_id}, file: {current_filename}") # Less verbose
-                            # No commit needed if we didn't insert
-
-                    # --- Job End Detection ---
-                    # Check: Was running before, is not running now, and had a valid previous filename
-                    elif was_running and not is_running and prev_filename:
-                        # console.print(f"  Detected Job End: {prev_filename} -> {current_status}") # Less verbose
-                        end_sql = """
-                            UPDATE printer_job_history
-                            SET end_time = %s, status = %s
-                            WHERE printer_id = %s AND filename = %s AND end_time IS NULL;
-                        """
-                        # Update the last unfinished job for this printer and filename
-                        job_cur.execute(end_sql, (now, current_status, p_id, prev_filename))
-                        # Check if any row was updated
-                        if job_cur.rowcount > 0:
-                             db_conn.commit()
-                             console.print(f"  [blue]Job history END logged:[/blue] Printer ID {p_id}, File: [cyan]{prev_filename}[/], Status: {current_status}")
-
-                             # --- Stock Transaction will be handled by database trigger ---
-                             if current_status == "FINISH":
-                                 console.print(f"  [green]Job finished successfully.[/green] Stock transaction will be handled by database trigger for file: [cyan]{prev_filename}[/]")
-                                 # Reset the job ID in the active_printers list
-                                 for printer in active_printers:
-                                     if printer["id"] == p_id:
-                                         printer["current_job_id"] = None
-                                         break
-                             # --- End Stock Transaction Logic ---
-
-                        else:
-                             console.print(f"  [yellow]Warning:[/yellow] Could not find matching unfinished job history record for printer ID {p_id}, file: {prev_filename} to mark as ended.")
-                             db_conn.rollback() # Rollback if no record found to update
-
-
-                except Exception as job_log_e:
-                    error_msg = f"Error logging job event for printer ID {p_id}"
-                    console.print(f"  [red]{error_msg}:[/red] {job_log_e}")
-                    logging.exception(error_msg) # Log exception with traceback
-                    if db_conn:
-                        db_conn.rollback()
-                finally:
-                    if job_cur:
-                        job_cur.close()
-            # --- End Job History Logging Function ---
-
-
-            # --- Retry Unreachable Printers ---
-            current_time = time.time()
-            if unreachable_printers and (current_time - last_retry_attempt_time >= RETRY_INTERVAL_SECONDS):
-                console.print(f"\n[bold blue]--- Attempting to reconnect unreachable printers ({len(unreachable_printers)} found) ---[/]")
-                last_retry_attempt_time = current_time # Update last attempt time
-                printers_to_remove_from_unreachable = [] # Keep track of successfully reconnected printers
-
-                for printer_data_tuple in unreachable_printers:
-                    printer_id, name, ip, serial, access_code = printer_data_tuple
-                    console.print(f"  Retrying connection for: [bold magenta]{name}[/] (ID: {printer_id}, IP: {ip})")
-
-                    # 1. Ping Check
-                    if not ping_host(ip):
-                        console.print(f"    [yellow]Ping failed for {name} ({ip}). Will retry later.[/]")
-                        continue # Try next unreachable printer
-                    console.print(f"    [green]Ping successful for {name} ({ip}).[/]")
-
-                    # 2. Create and Connect
-                    try:
-                        console.print(f"    Initializing API for [bold magenta]{name}[/]...")
-                        printer_client = bl.Printer(ip, access_code, serial)
-                        console.print(f"    Starting MQTT for [bold magenta]{name}[/]...")
-                        printer_client.mqtt_start()
-                        console.print(f"    [green]MQTT started for {name}.[/]")
-
-                        # 3. Wait for MQTT ready
-                        console.print("    Waiting for MQTT client to receive initial data...")
-                        start_wait_time = time.time()
-                        timeout = 10 # seconds
-                        ready = False
-                        while time.time() - start_wait_time < timeout:
-                            if printer_client.mqtt_client.ready():
-                                console.print(f"    [green]MQTT client for {name} is ready.[/]")
-                                ready = True
-                                break
-                            time.sleep(0.5)
-
-                        if ready:
-                            console.print(f"    [bold green]Successfully reconnected to {name}! Adding to active list.[/]")
-                            # Add to active list
-                            active_printers.append({
-                                "id": printer_id,
-                                "name": name,
-                                "client": printer_client,
-                                "previous_status": None, # Initialize state
-                                "previous_filename": None,
-                                "last_log_timestamp": 0,
-                                "current_job_id": None
-                            })
-                            # Mark for removal from unreachable list
-                            printers_to_remove_from_unreachable.append(printer_data_tuple)
-                        else:
-                            console.print(f"    [yellow]Timeout:[/yellow] MQTT client for {name} did not become ready. Will retry later.")
-                            # Ensure MQTT is stopped if connection failed mid-way
-                            if printer_client and hasattr(printer_client, 'mqtt_client') and printer_client.mqtt_client.is_connected():
-                                try: printer_client.mqtt_stop()
-                                except Exception: pass
-
-                    except Exception as retry_e:
-                        error_msg = f"Error during retry connection for {name}"
-                        console.print(f"    [bold red]{error_msg}:[/bold red] {retry_e}")
-                        logging.exception(f"{error_msg} (during retry)") # Log exception with traceback
-                        # Ensure MQTT is stopped if connection failed mid-way
-                        if 'printer_client' in locals() and printer_client and hasattr(printer_client, 'mqtt_client') and printer_client.mqtt_client.is_connected():
-                            try: printer_client.mqtt_stop()
-                            except Exception: pass
-
-                # Remove successfully reconnected printers from the unreachable list
-                if printers_to_remove_from_unreachable:
-                    unreachable_printers = [p for p in unreachable_printers if p not in printers_to_remove_from_unreachable]
-                    console.print(f"[bold blue]--- Finished retry attempt. {len(unreachable_printers)} printers remaining unreachable. ---[/]")
-            # --- End Retry Unreachable Printers ---
-
-            for printer_info in active_printers:
-                printer_id = printer_info["id"]
-                name = printer_info["name"]
-                client = printer_info["client"]
-                previous_status = printer_info.get("previous_status")
-                previous_filename = printer_info.get("previous_filename")
-                # No need to get last_log_timestamp here, function handles it
-
-                console.print(f"\nChecking Active Printer: [bold magenta]{name}[/] (ID: {printer_id})") # Added newline for clarity
-
-                # Check if MQTT client is still connected and ready
-                if not client.mqtt_client.is_connected():
-                    console.print(f"  [yellow]MQTT disconnected for {name}. Attempting reconnect...[/]")
-=======
                 logging.error(f"Failed to connect to {self.name}: {e}")
                 self._cleanup_connection()
                 return False
@@ -791,7 +243,6 @@
                 
                 def fetch_status():
                     nonlocal result, error
->>>>>>> a41d70e6
                     try:
                         result = {
                             'status': self.client.get_state(),
@@ -1167,290 +618,6 @@
                 remaining_seconds = int(remaining_time_min * 60)
                 if isinstance(percentage, (int, float)) and 0 < percentage < 100:
                     try:
-<<<<<<< HEAD
-                        # Get AMS hub information
-                        ams_hub = client.ams_hub()
-                        for ams_id in range(4):  # Check up to 4 AMS units
-                            try:
-                                ams = ams_hub[ams_id]
-                                ams_info = {
-                                    'ams_id': ams_id,
-                                    'humidity': ams.humidity,
-                                    'temperature': ams.temperature,
-                                    'trays': []
-                                }
-                                
-                                # Get filament trays in this AMS
-                                for tray_id in range(4):  # Check up to 4 trays per AMS
-                                    tray = ams.get_filament_tray(tray_id)
-                                    if tray:
-                                        tray_info_idx = getattr(tray, 'tray_info_idx', 'N/A')
-                                        
-                                        # Look up filament information from database
-                                        db_filament_info = get_filament_from_database(tray_info_idx)
-                                        
-                                        # Try to get specific filament type from enum (fallback)
-                                        specific_filament_name = None
-                                        try:
-                                            if tray_info_idx and tray_info_idx != 'N/A':
-                                                from bambulabs_api.filament_info import Filament
-                                                for filament_enum in Filament:
-                                                    if filament_enum.tray_info_idx == tray_info_idx:
-                                                        specific_filament_name = filament_enum.name
-                                                        break
-                                        except Exception:
-                                            pass
-                                        
-                                        tray_info = {
-                                            'tray_id': tray_id,
-                                            'type': tray.tray_type,
-                                            'specific_type': specific_filament_name,
-                                            'color': tray.tray_color[:-2] if (tray.tray_color and len(tray.tray_color) == 8 and tray.tray_color.endswith('FF')) else tray.tray_color,
-                                            'temp_min': tray.nozzle_temp_min,
-                                            'temp_max': tray.nozzle_temp_max,
-                                            'weight': tray.tray_weight,
-                                            'brand': tray.tray_sub_brands,
-                                            'uuid': tray.tray_uuid,
-                                            'diameter': getattr(tray, 'tray_diameter', 'N/A'),
-                                            'bed_temp': getattr(tray, 'bed_temp', 'N/A'),
-                                            'tray_info_idx': tray_info_idx,
-                                            'db_info': db_filament_info  # Add database info
-                                        }
-                                        ams_info['trays'].append(tray_info)
-                                
-                                if ams_info['trays']:  # Only add AMS if it has trays
-                                    ams_filament_info.append(ams_info)
-                                    
-                            except KeyError:
-                                # AMS unit doesn't exist, continue to next
-                                continue
-                    except Exception as ams_e:
-                        console.print(f"  [yellow]Warning:[/yellow] Could not retrieve AMS info: {ams_e}")
-
-                    # --- Format Status with Color ---
-                    status_color = "white"
-                    if status == "RUNNING": status_color = "green"
-                    elif status == "FINISH": status_color = "blue"
-                    elif status == "FAILED": status_color = "red"
-                    elif status == "IDLE": status_color = "yellow"
-                    status_str = f"[{status_color}]{status}[/]"
-
-                    # --- Format Progress Bar ---
-                    progress_bar = "[dim]N/A[/]"
-                    if isinstance(percentage, (int, float)) and 0 <= percentage <= 100:
-                        bar_length = 20 # Length of the progress bar
-                        filled_length = int(bar_length * percentage / 100)
-                        bar = '#' * filled_length + '-' * (bar_length - filled_length)
-                        progress_bar = f"[cyan]|{bar}| {percentage:.1f}%[/]"
-                    elif percentage == "Unknown":
-                        progress_bar = "[dim]Unknown[/]"
-
-
-                    # --- Format Finish Time ---
-                    finish_time_str = "[dim]N/A[/]"
-                    if isinstance(remaining_time_min, (int, float)) and remaining_time_min >= 0:
-                        try:
-                            finish_time = datetime.datetime.now() + datetime.timedelta(minutes=int(remaining_time_min))
-                            finish_time_str = finish_time.strftime("%Y-%m-%d %H:%M:%S")
-                        except ValueError:
-                            finish_time_str = "[red]Invalid Time[/]"
-                    elif remaining_time_min == "Unknown":
-                         finish_time_str = "[dim]Unknown[/]"
-
-                    # --- Format Remaining Time ---
-                    remaining_str = f"{remaining_time_min} min" if isinstance(remaining_time_min, (int, float)) else "[dim]Unknown[/]"
-
-                    # --- Create Rich Table ---
-                    table = Table(show_header=False, box=None, padding=(0, 1))
-                    table.add_column("Attribute", style="dim", width=12)
-                    table.add_column("Value")
-
-                    table.add_row("Status", status_str)
-                    table.add_row("Progress", progress_bar)
-                    table.add_row("File", f"[cyan]{gcode_file}[/]")
-                    table.add_row("Layer", f"{layer_num}/{total_layer_num}")
-                    table.add_row("Bed Temp", f"{bed_temp} C")
-                    table.add_row("Nozzle Temp", f"{nozzle_temp} C")
-                    table.add_row("Remaining", remaining_str)
-                    table.add_row("Est. Finish", finish_time_str)
-                    
-                    # --- Add Current Filament Information ---
-                    if current_filament_info:
-                        db_info = current_filament_info.get('db_info')
-                        
-                        # Build filament display - prioritize database info
-                        if db_info and db_info.get('db_name'):
-                            # Use database name (more descriptive)
-                            filament_display = f"[magenta]{db_info['db_name']}[/]"
-                        elif current_filament_info.get('specific_type'):
-                            # Fallback to enum name
-                            filament_display = f"[magenta]{current_filament_info['specific_type']}[/]"
-                        else:
-                            # Final fallback to basic type
-                            filament_display = f"[magenta]{current_filament_info['type']}[/]"
-                        
-                        # Add color if available
-                        if current_filament_info['color'] and current_filament_info['color'] not in ['N/A', '', '000000', '00000000']:
-                            filament_display += f" - [yellow]{current_filament_info['color']}[/]"
-                        
-                        # Add vendor from database if available
-                        if db_info and db_info.get('db_vendor'):
-                            filament_display += f" ([blue]{db_info['db_vendor']}[/])"
-                        elif (current_filament_info['brand'] and
-                              current_filament_info['brand'] not in ['N/A', ''] and
-                              not current_filament_info.get('specific_type')):
-                            filament_display += f" ({current_filament_info['brand']})"
-                        
-                        table.add_row("Active Filament", filament_display)
-                        
-                        # Add nozzle temperature range - prioritize database values
-                        temp_min = current_filament_info.get('temp_min', 0)
-                        temp_max = current_filament_info.get('temp_max', 0)
-                        
-                        if db_info and db_info.get('db_temp_min') and db_info.get('db_temp_max'):
-                            # Use database temperatures (more accurate)
-                            db_temp_min = db_info['db_temp_min']
-                            db_temp_max = db_info['db_temp_max']
-                            if db_temp_min != db_temp_max:
-                                temp_range = f"{db_temp_min}-{db_temp_max}°C [green](DB)[/]"
-                            else:
-                                temp_range = f"{db_temp_min}°C [green](DB)[/]"
-                            table.add_row("Nozzle Temp", temp_range)
-                        elif temp_min > 0 and temp_max > 0:
-                            if temp_min != temp_max:
-                                temp_range = f"{temp_min}-{temp_max}°C"
-                            else:
-                                temp_range = f"{temp_min}°C"
-                            table.add_row("Nozzle Temp", temp_range)
-                        elif temp_min > 0:
-                            table.add_row("Nozzle Temp", f"{temp_min}°C")
-                        elif temp_max > 0:
-                            table.add_row("Nozzle Temp", f"{temp_max}°C")
-                        
-                        # Add bed temperature - prioritize database values
-                        bed_temp = current_filament_info.get('bed_temp', 0)
-                        if db_info and db_info.get('db_bed_temp'):
-                            table.add_row("Bed Temp Rec", f"{db_info['db_bed_temp']}°C [green](DB)[/]")
-                        elif bed_temp > 0:
-                            table.add_row("Bed Temp Rec", f"{bed_temp}°C")
-                        
-                        # Add diameter - prioritize database values
-                        if db_info and db_info.get('db_diameter'):
-                            table.add_row("Diameter", f"{db_info['db_diameter']:.2f}mm [green](DB)[/]")
-                        else:
-                            diameter = current_filament_info.get('diameter', 'N/A')
-                            if diameter and diameter not in ['N/A', '']:
-                                table.add_row("Diameter", f"{diameter}mm")
-                        
-                        # Add additional database information
-                        if db_info:
-                            if db_info.get('db_cost'):
-                                table.add_row("Cost/kg", f"${db_info['db_cost']:.2f} [green](DB)[/]")
-                            if db_info.get('db_density'):
-                                table.add_row("Density", f"{db_info['db_density']:.2f} g/cm³ [green](DB)[/]")
-                        
-                        # Add weight if available
-                        weight = current_filament_info.get('weight', 'N/A')
-                        if weight and weight not in ['N/A', '', '0']:
-                            table.add_row("Weight", f"{weight}g")
-                    else:
-                        table.add_row("Active Filament", "[dim]N/A[/]")
-
-                    console.print(table)
-                    
-                    # --- Display AMS Information ---
-                    if ams_filament_info:
-                        console.print(f"  [bold blue]AMS Information:[/]")
-                        for ams in ams_filament_info:
-                            console.print(f"    [blue]AMS {ams['ams_id']}:[/] {ams['humidity']}% humidity, {ams['temperature']}°C")
-                            for tray in ams['trays']:
-                                db_info = tray.get('db_info')
-                                
-                                # Build tray display - prioritize database info
-                                if db_info and db_info.get('db_name'):
-                                    # Use database name (more descriptive)
-                                    tray_display = f"[magenta]{db_info['db_name']}[/]"
-                                elif tray.get('specific_type'):
-                                    tray_display = f"[magenta]{tray['specific_type']}[/]"
-                                else:
-                                    tray_display = f"[magenta]{tray['type']}[/]"
-                                
-                                # Add color
-                                if tray['color'] and tray['color'] not in ['N/A', '', '000000', '00000000']:
-                                    tray_display += f" - [yellow]{tray['color']}[/]"
-                                
-                                # Add vendor from database if available
-                                if db_info and db_info.get('db_vendor'):
-                                    tray_display += f" ([blue]{db_info['db_vendor']}[/])"
-                                elif (tray['brand'] and tray['brand'] not in ['N/A', ''] and
-                                      not tray.get('specific_type')):
-                                    tray_display += f" ({tray['brand']})"
-                                
-                                # Add weight
-                                if tray['weight'] and tray['weight'] not in ['N/A', '', '0']:
-                                    tray_display += f" [{tray['weight']}g]"
-                                
-                                # Add temperature info - prioritize database values
-                                temp_info = ""
-                                if db_info and db_info.get('db_temp_min') and db_info.get('db_temp_max'):
-                                    # Use database temperatures (more accurate)
-                                    db_temp_min = db_info['db_temp_min']
-                                    db_temp_max = db_info['db_temp_max']
-                                    if db_temp_min != db_temp_max:
-                                        temp_info = f" ([green]{db_temp_min}-{db_temp_max}°C DB[/])"
-                                    else:
-                                        temp_info = f" ([green]{db_temp_min}°C DB[/])"
-                                elif (isinstance(tray.get('temp_min'), int) and isinstance(tray.get('temp_max'), int) and
-                                      tray['temp_min'] > 0 and tray['temp_max'] > 0):
-                                    if tray['temp_min'] != tray['temp_max']:
-                                        temp_info = f" ({tray['temp_min']}-{tray['temp_max']}°C)"
-                                    else:
-                                        temp_info = f" ({tray['temp_min']}°C)"
-                                
-                                # Add cost info if available from database
-                                cost_info = ""
-                                if db_info and db_info.get('db_cost'):
-                                    cost_info = f" [dim]${db_info['db_cost']:.2f}/kg[/]"
-                                
-                                console.print(f"      Tray {tray['tray_id']}: {tray_display}{temp_info}{cost_info}")
-
-
-                    # --- Update Printers Table (Every Cycle) ---
-                    # Pass percentage to the update function
-                    update_printer_table(printer_id, status, remaining_time_min, gcode_file if gcode_file != "[dim]N/A[/]" else None, percentage)
-                    # --- End Update Printers Table ---
-
-                    # --- Update Filament Information (Every Cycle) ---
-                    update_filament_table(printer_id, current_filament_info, ams_filament_info)
-                    # --- End Update Filament Information ---
-
-                    # --- Log Status Periodically (Every 5 Mins) ---
-                    log_status_periodically(printer_info, status)
-                    # --- End Log Status Periodically ---
-
-                    # --- Log Job History Event (On State Change) ---
-                    # Pass necessary info including remaining_time_min, percentage, and filament info
-                    log_job_event(printer_id, status, gcode_file, previous_status, previous_filename, remaining_time_min, percentage, current_filament_info)
-                    # --- End Log Job History Event ---
-
-                    # --- Update Previous State for next iteration ---
-                    printer_info["previous_status"] = status
-                    printer_info["previous_filename"] = gcode_file
-                    # --- End Update Previous State ---
-
-                except Exception as status_e:
-                    error_msg = f"Error retrieving status for {name}"
-                    console.print(f"  [red]{error_msg}:[/red] {status_e}")
-                    logging.exception(error_msg) # Log exception with traceback
-                    # Optionally update DB with error status?
-                    # update_printer_table(printer_id, "ERROR", None, None)
-                    # Don't update job history or previous state on error
-
-            # Wait before next full cycle (including potential retry)
-            console.print("\n" + "-" * 40, style="dim")
-            console.print(f"Waiting for 10 seconds before next check cycle...", style="dim")
-            time.sleep(10) # Check every 10 seconds
-=======
                         estimated_total_seconds = int(float(remaining_seconds) * 100.0 / (100.0 - float(percentage)))
                         interval_string = f"{estimated_total_seconds} seconds"
                         elapsed_seconds = (float(percentage) * float(remaining_seconds)) / (100.0 - float(percentage))
@@ -1503,7 +670,6 @@
         
         self.db_manager.close()
         self.console.print("[green]Shutdown complete.[/]")
->>>>>>> a41d70e6
 
 if __name__ == '__main__':
     monitor = SafePrinterMonitor()
